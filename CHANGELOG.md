# Release Notes for Stripe for Craft Commerce

## Unreleased

<<<<<<< HEAD
- Fixed a bug where failed PayPal payments would cause infinite redirects. ([#266](https://github.com/craftcms/commerce-stripe/issues/266))
=======
- Payment method data is now stored in expanded form within transaction response data. ([#276](https://github.com/craftcms/commerce-stripe/pull/276))
- Fixed a bug where JavaScript files were being served incorrectly. ([#270](https://github.com/craftcms/commerce-stripe/issues/270))
>>>>>>> a03f6e04

## 4.0.1.1 - 2023-10-25

- Restored support for backend payments using the old payment form.
- Fixed missing icon.

## 4.0.1 - 2023-09-28

- Fixed a PHP error that occurred when switching a subscription’s plan.

## 4.0.0 - 2023-09-13

- Added support for all of Stripe’s payment methods, including Apple Pay and Google Wallet. ([#223](https://github.com/craftcms/commerce-stripe/issues/223), [#222](https://github.com/craftcms/commerce-stripe/issues/222),[#212](https://github.com/craftcms/commerce-stripe/issues/212))
- Added support for [Stripe Billing](https://stripe.com/billing).
- Added support for [Stripe Checkout](https://stripe.com/payments/checkout).
- Added support for syncing customer payment methods.
- Plans are now kept in sync with Stripe plans. ([#240](https://github.com/craftcms/commerce-stripe/issues/240))
- Customer information is now kept in sync with Stripe customers.
- Improved logging.
- Stripe now uses the `2022-11-15` version of the Stripe API.
- Added the `commerce-stripe/customers/billing-portal-redirect` action.
- Added the `commerce-stripe/customers/create-setup-intent` action.
- Added the `commerce-stripe/sync/payment-methods` command.
- Added `craft\commerce\stripe\events\BuildSetupIntentRequestEvent`.
- Added `craft\commerce\stripe\gateways\PaymentIntents::getBillingPortalUrl()`.
- Removed `craft\commerce\stripe\base\Gateway::normalizePaymentToken()`.
- Removed `craft\commerce\stripe\events\BuildGatewayRequestEvent::$metadata`. `BuildGatewayRequestEvent::$request` should be used instead.
- Deprecated the `commerce-stripe/default/fetch-plans` action.
- Deprecated creating new payment sources via the `commerce/subscriptions/subscribe` action.
- Fixed a bug where `craft\commerce\stripe\base\SubscriptionGateway::getSubscriptionPlans()` was returning incorrectly-formatted data.

## 3.1.1 - 2023-05-10

- Stripe customers’ default payment methods are now kept in sync with Craft users’ primary payment sources. ([#235](https://github.com/craftcms/commerce-stripe/issues/235))
- Added `craft\commerce\stripe\services\Customers::EVENT_BEFORE_CREATE_CUSTOMER`. ([#233](https://github.com/craftcms/commerce-stripe/pull/233))
- Added `craft\commerce\stripe\events\SubscriptionRequestEvent::$plan`, which will be set to the plan being subscribed to. ([#141](https://github.com/craftcms/commerce-stripe/pull/141))

## 3.1.0 - 2022-01-29

- Added the `commerce-stripe/reset-data` command.

## 3.0.3 - 2022-11-23

### Fixed
- Fixed a PHP error that occurred when switching a subscription’s plan. ([#3035](https://github.com/craftcms/commerce/issues/3035))

## 3.0.2 - 2022-11-17

### Added
- Added `craft\commerce\stripe\gateways\PaymentIntents::EVENT_BEFORE_CONFIRM_PAYMENT_INTENT`. ([#221](https://github.com/craftcms/commerce-stripe/pull/221))

### Fixed
- Fixed a PHP error that occurred where switching a subscription plan.

## 3.0.1 - 2022-06-16

### Fixed
- Fixed a bug where billing address wasn’t being sent to Stripe.
- Fixed incorrect type on `craft\commerce\stripe\models\forms\SwitchPlans::$billingCycleAnchor`.

## 3.0.0 - 2022-05-04

### Added
- Added Craft CMS 4 and Craft Commerce 4 compatibility.
- Payment Intents gateway settings now support environment variables.

### Removed
- Removed the Charge gateway.

### Fixed
- Fixed an error that would occur when calling `craft\commerce\stripe\models\PaymentIntent::getTransaction()`.<|MERGE_RESOLUTION|>--- conflicted
+++ resolved
@@ -2,12 +2,9 @@
 
 ## Unreleased
 
-<<<<<<< HEAD
 - Fixed a bug where failed PayPal payments would cause infinite redirects. ([#266](https://github.com/craftcms/commerce-stripe/issues/266))
-=======
 - Payment method data is now stored in expanded form within transaction response data. ([#276](https://github.com/craftcms/commerce-stripe/pull/276))
 - Fixed a bug where JavaScript files were being served incorrectly. ([#270](https://github.com/craftcms/commerce-stripe/issues/270))
->>>>>>> a03f6e04
 
 ## 4.0.1.1 - 2023-10-25
 
