--- conflicted
+++ resolved
@@ -1,6 +1,5 @@
 # Release Notes for Stripe for Craft Commerce
 
-<<<<<<< HEAD
 ## 4.1.2.2 - 2024-04-09
 
 - Fixed a PHP error that could occur when handling a webhook request. ([#294](https://github.com/craftcms/commerce-stripe/issues/294))
@@ -62,55 +61,4 @@
 - Removed `craft\commerce\stripe\events\BuildGatewayRequestEvent::$metadata`. `BuildGatewayRequestEvent::$request` should be used instead.
 - Deprecated the `commerce-stripe/default/fetch-plans` action.
 - Deprecated creating new payment sources via the `commerce/subscriptions/subscribe` action.
-- Fixed a bug where `craft\commerce\stripe\base\SubscriptionGateway::getSubscriptionPlans()` was returning incorrectly-formatted data.
-=======
-## 3.1.3 - 2024-05-27
-
-- Fixed a PHP error that occurred when opening the payment form modal on the Edit Order page with Craft Commerce 4.x installed. ([#303](https://github.com/craftcms/commerce/issues/303))
->>>>>>> 7c119561
-
-## 3.1.2 - 2024-04-09
-
-- Fixed a PHP error that could occur when handling a webhook request. ([#294](https://github.com/craftcms/commerce-stripe/issues/294))
-- Plans’ data is now updated when the associated plan is updated in Stripe. ([#240](https://github.com/craftcms/commerce-stripe/issues/240))
-
-## 3.1.1 - 2023-05-10
-
-- Stripe customers’ default payment methods are now kept in sync with Craft users’ primary payment sources. ([#235](https://github.com/craftcms/commerce-stripe/issues/235))
-- Added `craft\commerce\stripe\services\Customers::EVENT_BEFORE_CREATE_CUSTOMER`. ([#233](https://github.com/craftcms/commerce-stripe/pull/233))
-- Added `craft\commerce\stripe\events\SubscriptionRequestEvent::$plan`, which will be set to the plan being subscribed to. ([#141](https://github.com/craftcms/commerce-stripe/pull/141))
-
-## 3.1.0 - 2022-01-29
-
-- Added the `commerce-stripe/reset-data` command.
-
-## 3.0.3 - 2022-11-23
-
-### Fixed
-- Fixed a PHP error that occurred when switching a subscription’s plan. ([#3035](https://github.com/craftcms/commerce/issues/3035))
-
-## 3.0.2 - 2022-11-17
-
-### Added
-- Added `craft\commerce\stripe\gateways\PaymentIntents::EVENT_BEFORE_CONFIRM_PAYMENT_INTENT`. ([#221](https://github.com/craftcms/commerce-stripe/pull/221))
-
-### Fixed
-- Fixed a PHP error that occurred where switching a subscription plan.
-
-## 3.0.1 - 2022-06-16
-
-### Fixed
-- Fixed a bug where billing address wasn’t being sent to Stripe.
-- Fixed incorrect type on `craft\commerce\stripe\models\forms\SwitchPlans::$billingCycleAnchor`.
-
-## 3.0.0 - 2022-05-04
-
-### Added
-- Added Craft CMS 4 and Craft Commerce 4 compatibility.
-- Payment Intents gateway settings now support environment variables.
-
-### Removed
-- Removed the Charge gateway.
-
-### Fixed
-- Fixed an error that would occur when calling `craft\commerce\stripe\models\PaymentIntent::getTransaction()`.+- Fixed a bug where `craft\commerce\stripe\base\SubscriptionGateway::getSubscriptionPlans()` was returning incorrectly-formatted data.