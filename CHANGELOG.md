# Release Notes for Stripe for Craft Commerce

<<<<<<< HEAD
## Unreleased
=======
## 4.1.4 - 2024-07-18

- Stripe for Craft Commerce now requires Craft Commerce 4.6.5 or later.

## 4.1.3 - 2024-07-17

- Stripe for Craft Commerce now requires Craft Commerce 4.6.5 or later.
- Fixed a bug where SCA payment sources prevented subscriptions from starting. ([#304](https://github.com/craftcms/commerce-stripe/pull/304))
- Fixed a bug where the `hiddenClass` payment form parameter was not being applied correctly. ([#288](https://github.com/craftcms/commerce-stripe/pull/288))

## 4.1.2.3 - 2024-06-18
>>>>>>> 319db9ea

- Fixed a SQL performance issue that occurred when upgrading. ([#190](https://github.com/craftcms/commerce-stripe/issues/190))

## 5.0.1 - 2024-04-09

- Fixed a bug where floating point rounding precision could cause payments/refunds to fail. ([#296](https://github.com/craftcms/commerce-stripe/pull/296))
- Fixed a PHP error that could occur when handling a webhook request. ([#294](https://github.com/craftcms/commerce-stripe/issues/294))

## 5.0.0 - 2024-03-25

- Stripe now requires Craft Commerce 5.0.0-beta.1 or later.

## 4.1.2.2 - 2024-04-09

- Fixed a PHP error that could occur when handling a webhook request. ([#294](https://github.com/craftcms/commerce-stripe/issues/294))

## 4.1.2.1 - 2024-03-28

- Fixed a bug where floating point precision could cause payments/refunds to fail. ([#296](https://github.com/craftcms/commerce-stripe/pull/296))

## 4.1.2 - 2024-03-25

- Fixed a bug where redirects could break when adding a new payment source. ([#259](https://github.com/craftcms/commerce-stripe/issues/259), [#289](https://github.com/craftcms/commerce-stripe/issues/289))
- Fixed a bug where payment history was not being updated when a payment was made on a subscription. ([#144](https://github.com/craftcms/commerce-stripe/issues/144))
- Subscription plans queries now return more than 100 plans. ([#104](https://github.com/craftcms/commerce-stripe/issues/104))

## 4.1.1 - 2024-01-12

- Fixed a bug where legacy default payment methods were not being set as default. ([#280](https://github.com/craftcms/commerce-stripe/pull/280))
- Fixed a bug that could cause duplicate payment sources to be created. ([#281](https://github.com/craftcms/commerce-stripe/pull/281))
- Fixed a bug where it wasn’t possible to access the Stripe instance from JavaScript. ([#275](https://github.com/craftcms/commerce-stripe/issues/275))
- Fixed a bug where not all enabled payment methods types were being shown when creating a payment source. ([#251](https://github.com/craftcms/commerce-stripe/issues/251), [#160](https://github.com/craftcms/commerce-stripe/pull/160))
- Fixed a bug where changing a partial payment amount wouldn’t update the payment intent. ([#279](https://github.com/craftcms/commerce-stripe/issues/279))

## 4.1.0 - 2023-12-19

- Stripe for Craft Commerce now requires Commerce 4.3.3 or later.
- It is now possible to create SEPA and Bacs Direct Debit payment sources.
- Payment method data is now stored in expanded form within transaction response data. ([#276](https://github.com/craftcms/commerce-stripe/pull/276))
- Billing address information is now passed to the payment intent. ([#257](https://github.com/craftcms/commerce-stripe/issues/257), [#258](https://github.com/craftcms/commerce-stripe/issues/263))
- Fixed a bug where it wasn’t possible to pay using the SEPA Direct Debit payment method. ([#265](https://github.com/craftcms/commerce-stripe/issues/265))
- Fixed a bug where failed PayPal payments would cause infinite redirects. ([#266](https://github.com/craftcms/commerce-stripe/issues/266))
- Fixed a bug where JavaScript files were being served incorrectly. ([#270](https://github.com/craftcms/commerce-stripe/issues/270))
- Added `craft\commerce\stripe\SubscriptionGateway::handlePaymentIntentSucceeded()`.

## 4.0.1.1 - 2023-10-25

- Restored support for backend payments using the old payment form.
- Fixed missing icon.

## 4.0.1 - 2023-09-28

- Fixed a PHP error that occurred when switching a subscription’s plan.

## 4.0.0 - 2023-09-13

- Added support for all of Stripe’s payment methods, including Apple Pay and Google Wallet. ([#223](https://github.com/craftcms/commerce-stripe/issues/223), [#222](https://github.com/craftcms/commerce-stripe/issues/222),[#212](https://github.com/craftcms/commerce-stripe/issues/212))
- Added support for [Stripe Billing](https://stripe.com/billing).
- Added support for [Stripe Checkout](https://stripe.com/payments/checkout).
- Added support for syncing customer payment methods.
- Plans are now kept in sync with Stripe plans. ([#240](https://github.com/craftcms/commerce-stripe/issues/240))
- Customer information is now kept in sync with Stripe customers.
- Improved logging.
- Stripe now uses the `2022-11-15` version of the Stripe API.
- Added the `commerce-stripe/customers/billing-portal-redirect` action.
- Added the `commerce-stripe/customers/create-setup-intent` action.
- Added the `commerce-stripe/sync/payment-methods` command.
- Added `craft\commerce\stripe\events\BuildSetupIntentRequestEvent`.
- Added `craft\commerce\stripe\gateways\PaymentIntents::getBillingPortalUrl()`.
- Removed `craft\commerce\stripe\base\Gateway::normalizePaymentToken()`.
- Removed `craft\commerce\stripe\events\BuildGatewayRequestEvent::$metadata`. `BuildGatewayRequestEvent::$request` should be used instead.
- Deprecated the `commerce-stripe/default/fetch-plans` action.
- Deprecated creating new payment sources via the `commerce/subscriptions/subscribe` action.
- Fixed a bug where `craft\commerce\stripe\base\SubscriptionGateway::getSubscriptionPlans()` was returning incorrectly-formatted data.<|MERGE_RESOLUTION|>--- conflicted
+++ resolved
@@ -1,21 +1,9 @@
 # Release Notes for Stripe for Craft Commerce
 
-<<<<<<< HEAD
 ## Unreleased
-=======
-## 4.1.4 - 2024-07-18
 
-- Stripe for Craft Commerce now requires Craft Commerce 4.6.5 or later.
-
-## 4.1.3 - 2024-07-17
-
-- Stripe for Craft Commerce now requires Craft Commerce 4.6.5 or later.
 - Fixed a bug where SCA payment sources prevented subscriptions from starting. ([#304](https://github.com/craftcms/commerce-stripe/pull/304))
 - Fixed a bug where the `hiddenClass` payment form parameter was not being applied correctly. ([#288](https://github.com/craftcms/commerce-stripe/pull/288))
-
-## 4.1.2.3 - 2024-06-18
->>>>>>> 319db9ea
-
 - Fixed a SQL performance issue that occurred when upgrading. ([#190](https://github.com/craftcms/commerce-stripe/issues/190))
 
 ## 5.0.1 - 2024-04-09
