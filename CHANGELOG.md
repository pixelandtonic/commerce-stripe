# Release Notes for Stripe for Craft Commerce

<<<<<<< HEAD
## Unreleased
=======
## 4.1.5 - 2024-08-07

- Fixed a bug the billing issues payment form did not display correctly for subscriptions.

## 4.1.4 - 2024-07-18
>>>>>>> b83aec56

- Fixed a bug where SCA payment sources prevented subscriptions from starting. ([#304](https://github.com/craftcms/commerce-stripe/pull/304))
- Fixed a bug where the `hiddenClass` payment form parameter was not being applied correctly. ([#288](https://github.com/craftcms/commerce-stripe/pull/288))
- Fixed a SQL performance issue that occurred when upgrading. ([#190](https://github.com/craftcms/commerce-stripe/issues/190))

## 5.0.1 - 2024-04-09

- Fixed a bug where floating point rounding precision could cause payments/refunds to fail. ([#296](https://github.com/craftcms/commerce-stripe/pull/296))
- Fixed a PHP error that could occur when handling a webhook request. ([#294](https://github.com/craftcms/commerce-stripe/issues/294))

## 5.0.0 - 2024-03-25

- Stripe now requires Craft Commerce 5.0.0-beta.1 or later.

## 4.1.2.2 - 2024-04-09

- Fixed a PHP error that could occur when handling a webhook request. ([#294](https://github.com/craftcms/commerce-stripe/issues/294))

## 4.1.2.1 - 2024-03-28

- Fixed a bug where floating point precision could cause payments/refunds to fail. ([#296](https://github.com/craftcms/commerce-stripe/pull/296))

## 4.1.2 - 2024-03-25

- Fixed a bug where redirects could break when adding a new payment source. ([#259](https://github.com/craftcms/commerce-stripe/issues/259), [#289](https://github.com/craftcms/commerce-stripe/issues/289))
- Fixed a bug where payment history was not being updated when a payment was made on a subscription. ([#144](https://github.com/craftcms/commerce-stripe/issues/144))
- Subscription plans queries now return more than 100 plans. ([#104](https://github.com/craftcms/commerce-stripe/issues/104))

## 4.1.1 - 2024-01-12

- Fixed a bug where legacy default payment methods were not being set as default. ([#280](https://github.com/craftcms/commerce-stripe/pull/280))
- Fixed a bug that could cause duplicate payment sources to be created. ([#281](https://github.com/craftcms/commerce-stripe/pull/281))
- Fixed a bug where it wasn’t possible to access the Stripe instance from JavaScript. ([#275](https://github.com/craftcms/commerce-stripe/issues/275))
- Fixed a bug where not all enabled payment methods types were being shown when creating a payment source. ([#251](https://github.com/craftcms/commerce-stripe/issues/251), [#160](https://github.com/craftcms/commerce-stripe/pull/160))
- Fixed a bug where changing a partial payment amount wouldn’t update the payment intent. ([#279](https://github.com/craftcms/commerce-stripe/issues/279))

## 4.1.0 - 2023-12-19

- Stripe for Craft Commerce now requires Commerce 4.3.3 or later.
- It is now possible to create SEPA and Bacs Direct Debit payment sources.
- Payment method data is now stored in expanded form within transaction response data. ([#276](https://github.com/craftcms/commerce-stripe/pull/276))
- Billing address information is now passed to the payment intent. ([#257](https://github.com/craftcms/commerce-stripe/issues/257), [#258](https://github.com/craftcms/commerce-stripe/issues/263))
- Fixed a bug where it wasn’t possible to pay using the SEPA Direct Debit payment method. ([#265](https://github.com/craftcms/commerce-stripe/issues/265))
- Fixed a bug where failed PayPal payments would cause infinite redirects. ([#266](https://github.com/craftcms/commerce-stripe/issues/266))
- Fixed a bug where JavaScript files were being served incorrectly. ([#270](https://github.com/craftcms/commerce-stripe/issues/270))
- Added `craft\commerce\stripe\SubscriptionGateway::handlePaymentIntentSucceeded()`.

## 4.0.1.1 - 2023-10-25

- Restored support for backend payments using the old payment form.
- Fixed missing icon.

## 4.0.1 - 2023-09-28

- Fixed a PHP error that occurred when switching a subscription’s plan.

## 4.0.0 - 2023-09-13

- Added support for all of Stripe’s payment methods, including Apple Pay and Google Wallet. ([#223](https://github.com/craftcms/commerce-stripe/issues/223), [#222](https://github.com/craftcms/commerce-stripe/issues/222),[#212](https://github.com/craftcms/commerce-stripe/issues/212))
- Added support for [Stripe Billing](https://stripe.com/billing).
- Added support for [Stripe Checkout](https://stripe.com/payments/checkout).
- Added support for syncing customer payment methods.
- Plans are now kept in sync with Stripe plans. ([#240](https://github.com/craftcms/commerce-stripe/issues/240))
- Customer information is now kept in sync with Stripe customers.
- Improved logging.
- Stripe now uses the `2022-11-15` version of the Stripe API.
- Added the `commerce-stripe/customers/billing-portal-redirect` action.
- Added the `commerce-stripe/customers/create-setup-intent` action.
- Added the `commerce-stripe/sync/payment-methods` command.
- Added `craft\commerce\stripe\events\BuildSetupIntentRequestEvent`.
- Added `craft\commerce\stripe\gateways\PaymentIntents::getBillingPortalUrl()`.
- Removed `craft\commerce\stripe\base\Gateway::normalizePaymentToken()`.
- Removed `craft\commerce\stripe\events\BuildGatewayRequestEvent::$metadata`. `BuildGatewayRequestEvent::$request` should be used instead.
- Deprecated the `commerce-stripe/default/fetch-plans` action.
- Deprecated creating new payment sources via the `commerce/subscriptions/subscribe` action.
- Fixed a bug where `craft\commerce\stripe\base\SubscriptionGateway::getSubscriptionPlans()` was returning incorrectly-formatted data.<|MERGE_RESOLUTION|>--- conflicted
+++ resolved
@@ -1,18 +1,11 @@
 # Release Notes for Stripe for Craft Commerce
 
-<<<<<<< HEAD
 ## Unreleased
-=======
-## 4.1.5 - 2024-08-07
-
-- Fixed a bug the billing issues payment form did not display correctly for subscriptions.
-
-## 4.1.4 - 2024-07-18
->>>>>>> b83aec56
 
 - Fixed a bug where SCA payment sources prevented subscriptions from starting. ([#304](https://github.com/craftcms/commerce-stripe/pull/304))
 - Fixed a bug where the `hiddenClass` payment form parameter was not being applied correctly. ([#288](https://github.com/craftcms/commerce-stripe/pull/288))
 - Fixed a SQL performance issue that occurred when upgrading. ([#190](https://github.com/craftcms/commerce-stripe/issues/190))
+- Fixed a bug the billing issues payment form did not display correctly for subscriptions.
 
 ## 5.0.1 - 2024-04-09
 
@@ -21,67 +14,4 @@
 
 ## 5.0.0 - 2024-03-25
 
-- Stripe now requires Craft Commerce 5.0.0-beta.1 or later.
-
-## 4.1.2.2 - 2024-04-09
-
-- Fixed a PHP error that could occur when handling a webhook request. ([#294](https://github.com/craftcms/commerce-stripe/issues/294))
-
-## 4.1.2.1 - 2024-03-28
-
-- Fixed a bug where floating point precision could cause payments/refunds to fail. ([#296](https://github.com/craftcms/commerce-stripe/pull/296))
-
-## 4.1.2 - 2024-03-25
-
-- Fixed a bug where redirects could break when adding a new payment source. ([#259](https://github.com/craftcms/commerce-stripe/issues/259), [#289](https://github.com/craftcms/commerce-stripe/issues/289))
-- Fixed a bug where payment history was not being updated when a payment was made on a subscription. ([#144](https://github.com/craftcms/commerce-stripe/issues/144))
-- Subscription plans queries now return more than 100 plans. ([#104](https://github.com/craftcms/commerce-stripe/issues/104))
-
-## 4.1.1 - 2024-01-12
-
-- Fixed a bug where legacy default payment methods were not being set as default. ([#280](https://github.com/craftcms/commerce-stripe/pull/280))
-- Fixed a bug that could cause duplicate payment sources to be created. ([#281](https://github.com/craftcms/commerce-stripe/pull/281))
-- Fixed a bug where it wasn’t possible to access the Stripe instance from JavaScript. ([#275](https://github.com/craftcms/commerce-stripe/issues/275))
-- Fixed a bug where not all enabled payment methods types were being shown when creating a payment source. ([#251](https://github.com/craftcms/commerce-stripe/issues/251), [#160](https://github.com/craftcms/commerce-stripe/pull/160))
-- Fixed a bug where changing a partial payment amount wouldn’t update the payment intent. ([#279](https://github.com/craftcms/commerce-stripe/issues/279))
-
-## 4.1.0 - 2023-12-19
-
-- Stripe for Craft Commerce now requires Commerce 4.3.3 or later.
-- It is now possible to create SEPA and Bacs Direct Debit payment sources.
-- Payment method data is now stored in expanded form within transaction response data. ([#276](https://github.com/craftcms/commerce-stripe/pull/276))
-- Billing address information is now passed to the payment intent. ([#257](https://github.com/craftcms/commerce-stripe/issues/257), [#258](https://github.com/craftcms/commerce-stripe/issues/263))
-- Fixed a bug where it wasn’t possible to pay using the SEPA Direct Debit payment method. ([#265](https://github.com/craftcms/commerce-stripe/issues/265))
-- Fixed a bug where failed PayPal payments would cause infinite redirects. ([#266](https://github.com/craftcms/commerce-stripe/issues/266))
-- Fixed a bug where JavaScript files were being served incorrectly. ([#270](https://github.com/craftcms/commerce-stripe/issues/270))
-- Added `craft\commerce\stripe\SubscriptionGateway::handlePaymentIntentSucceeded()`.
-
-## 4.0.1.1 - 2023-10-25
-
-- Restored support for backend payments using the old payment form.
-- Fixed missing icon.
-
-## 4.0.1 - 2023-09-28
-
-- Fixed a PHP error that occurred when switching a subscription’s plan.
-
-## 4.0.0 - 2023-09-13
-
-- Added support for all of Stripe’s payment methods, including Apple Pay and Google Wallet. ([#223](https://github.com/craftcms/commerce-stripe/issues/223), [#222](https://github.com/craftcms/commerce-stripe/issues/222),[#212](https://github.com/craftcms/commerce-stripe/issues/212))
-- Added support for [Stripe Billing](https://stripe.com/billing).
-- Added support for [Stripe Checkout](https://stripe.com/payments/checkout).
-- Added support for syncing customer payment methods.
-- Plans are now kept in sync with Stripe plans. ([#240](https://github.com/craftcms/commerce-stripe/issues/240))
-- Customer information is now kept in sync with Stripe customers.
-- Improved logging.
-- Stripe now uses the `2022-11-15` version of the Stripe API.
-- Added the `commerce-stripe/customers/billing-portal-redirect` action.
-- Added the `commerce-stripe/customers/create-setup-intent` action.
-- Added the `commerce-stripe/sync/payment-methods` command.
-- Added `craft\commerce\stripe\events\BuildSetupIntentRequestEvent`.
-- Added `craft\commerce\stripe\gateways\PaymentIntents::getBillingPortalUrl()`.
-- Removed `craft\commerce\stripe\base\Gateway::normalizePaymentToken()`.
-- Removed `craft\commerce\stripe\events\BuildGatewayRequestEvent::$metadata`. `BuildGatewayRequestEvent::$request` should be used instead.
-- Deprecated the `commerce-stripe/default/fetch-plans` action.
-- Deprecated creating new payment sources via the `commerce/subscriptions/subscribe` action.
-- Fixed a bug where `craft\commerce\stripe\base\SubscriptionGateway::getSubscriptionPlans()` was returning incorrectly-formatted data.+- Stripe now requires Craft Commerce 5.0.0-beta.1 or later.