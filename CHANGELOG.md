# Release Notes for Stripe for Craft Commerce

<<<<<<< HEAD
## Unreleased
=======
## 2.4.5 - 2024-04-09

- Fixed a PHP error that could occur when handling a webhook request. ([#294](https://github.com/craftcms/commerce-stripe/issues/294))

## 2.4.4.1 - 2023-03-19

- Fixed a PHP error that could occur when making a payment. ([#226](https://github.com/craftcms/commerce-stripe/issues/226))

## 2.4.4 - 2022-01-25
>>>>>>> c2c21345

- Plans’ data is now updated when the associated plan is updated in Stripe. ([#240](https://github.com/craftcms/commerce-stripe/issues/240))

## 3.1.1 - 2023-05-10

- Stripe customers’ default payment methods are now kept in sync with Craft users’ primary payment sources. ([#235](https://github.com/craftcms/commerce-stripe/issues/235))
- Added `craft\commerce\stripe\services\Customers::EVENT_BEFORE_CREATE_CUSTOMER`. ([#233](https://github.com/craftcms/commerce-stripe/pull/233))
- Added `craft\commerce\stripe\events\SubscriptionRequestEvent::$plan`, which will be set to the plan being subscribed to. ([#141](https://github.com/craftcms/commerce-stripe/pull/141))

## 3.1.0 - 2022-01-29

- Added the `commerce-stripe/reset-data` command.

## 3.0.3 - 2022-11-23

### Fixed
- Fixed a PHP error that occurred when switching a subscription’s plan. ([#3035](https://github.com/craftcms/commerce/issues/3035))

## 3.0.2 - 2022-11-17

### Added
- Added `craft\commerce\stripe\gateways\PaymentIntents::EVENT_BEFORE_CONFIRM_PAYMENT_INTENT`. ([#221](https://github.com/craftcms/commerce-stripe/pull/221))

### Fixed
- Fixed a PHP error that occurred where switching a subscription plan.

## 3.0.1 - 2022-06-16

### Fixed
- Fixed a bug where billing address wasn’t being sent to Stripe.
- Fixed incorrect type on `craft\commerce\stripe\models\forms\SwitchPlans::$billingCycleAnchor`.

## 3.0.0 - 2022-05-04

### Added
- Added Craft CMS 4 and Craft Commerce 4 compatibility.
- Payment Intents gateway settings now support environment variables.

### Removed
- Removed the Charge gateway.

### Fixed
- Fixed an error that would occur when calling `craft\commerce\stripe\models\PaymentIntent::getTransaction()`.<|MERGE_RESOLUTION|>--- conflicted
+++ resolved
@@ -1,19 +1,8 @@
 # Release Notes for Stripe for Craft Commerce
 
-<<<<<<< HEAD
 ## Unreleased
-=======
-## 2.4.5 - 2024-04-09
 
 - Fixed a PHP error that could occur when handling a webhook request. ([#294](https://github.com/craftcms/commerce-stripe/issues/294))
-
-## 2.4.4.1 - 2023-03-19
-
-- Fixed a PHP error that could occur when making a payment. ([#226](https://github.com/craftcms/commerce-stripe/issues/226))
-
-## 2.4.4 - 2022-01-25
->>>>>>> c2c21345
-
 - Plans’ data is now updated when the associated plan is updated in Stripe. ([#240](https://github.com/craftcms/commerce-stripe/issues/240))
 
 ## 3.1.1 - 2023-05-10
