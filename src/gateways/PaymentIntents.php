--- conflicted
+++ resolved
@@ -321,12 +321,7 @@
         $subscriptionParameters['expand'] = ['latest_invoice.payment_intent'];
 
         $event = new SubscriptionRequestEvent([
-<<<<<<< HEAD
-            'plan' => $plan,
-            'parameters' => $subscriptionParameters
-=======
             'parameters' => $subscriptionParameters,
->>>>>>> ad43c5cc
         ]);
 
         $this->trigger(self::EVENT_BEFORE_SUBSCRIBE, $event);
