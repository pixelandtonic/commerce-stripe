<?php
/**
 * @link https://craftcms.com/
 * @copyright Copyright (c) Pixel & Tonic, Inc.
 * @license MIT
 */

namespace craft\commerce\stripe\services;

use Craft;
use craft\commerce\Plugin as Commerce;
use craft\commerce\stripe\base\Gateway;
use craft\commerce\stripe\base\Gateway as BaseGateway;
use craft\commerce\stripe\errors\CustomerException;
use craft\commerce\stripe\events\CreateCustomerEvent;
use craft\commerce\stripe\models\Customer;
use craft\commerce\stripe\records\Customer as CustomerRecord;
use craft\db\Query;
use craft\elements\User;
use Stripe\Stripe;
use Throwable;
use yii\base\Component;
use yii\base\Exception;

/**
 * Customer service.
 *
 * @author Pixel & Tonic, Inc. <support@pixelandtonic.com>
 * @since 2.0
 */
class Customers extends Component
{
    /**
     * @event CreateCustomerEvent The event that is triggered before a new customer is saved in the gateway.
     *
     * Plugins can get notified whenever a new customer is being saved.
     *
     * ```php
     * use craft\commerce\stripe\events\CreateCustomerEvent;
     * use craft\commerce\stripe\services\Customers;
     * use yii\base\Event;
     *
     * Event::on(Customers::class, Customers::EVENT_BEFORE_CREATE_CUSTOMER, function(CreateCustomerEvent $e) {
     *     $e->customer['someKey'] = 'some value';
     *     unset($e->customer['unneededKey']);
     * });
     * ```
     */
    public const EVENT_BEFORE_CREATE_CUSTOMER = 'beforeCreateCustomer';


    /**
     * Returns a customer by gateway and user
     *
     * @param int $gatewayId The stripe gateway
     * @param User $user The user
     *
     * @return Customer
     * @throws CustomerException
     */
    public function getCustomer(int $gatewayId, User $user): Customer
    {
        $result = $this->_createCustomerQuery()
            ->where(['userId' => $user->id, 'gatewayId' => $gatewayId])
            ->one();

        if ($result !== null) {
            return new Customer($result);
        }

        /** @var BaseGateway $gateway */
        $gateway = Commerce::getInstance()->getGateways()->getGatewayById($gatewayId);

<<<<<<< HEAD
        $stripeCustomer = $gateway->getStripeClient()->customers->create([
=======
        $customerData = [
>>>>>>> e0325e98
            'description' => Craft::t('commerce-stripe', 'Customer for Craft user with ID {id}', ['id' => $user->id]),
            'name' => $user->fullName,
            'email' => $user->email,
<<<<<<< HEAD
            'metadata' => [
                'craft_user_id' => $user->id,
            ],
=======
        ];

        $event = new CreateCustomerEvent([
            'customer' => $customerData,
            'user' => $user,
>>>>>>> e0325e98
        ]);

        $this->trigger(self::EVENT_BEFORE_CREATE_CUSTOMER, $event);

        $stripeCustomer = StripeCustomer::create($event->customer);

        $customer = new Customer([
            'userId' => $user->id,
            'gatewayId' => $gatewayId,
            'reference' => $stripeCustomer->id,
            'response' => $stripeCustomer->toArray(),
        ]);

        if (!$this->saveCustomer($customer)) {
            throw new CustomerException('Could not save customer: ' . implode(', ', $customer->getErrorSummary(true)));
        }

        return $customer;
    }

    /**
     * Return a customer by its id.
     *
     * @param int $id
     *
     * @return Customer|null
     */
    public function getCustomerById(int $id): ?Customer
    {
        $customerRow = $this->_createCustomerQuery()
            ->where(['id' => $id])
            ->one();

        if ($customerRow) {
            return new Customer($customerRow);
        }

        return null;
    }

    /**
     * Return a customer by its user ID.
     *
     * @param int $id
     *
     * @return Customer|null
     */
    public function getCustomerByUserId(int $id): ?Customer
    {
        $customerRow = $this->_createCustomerQuery()
            ->where(['userId' => $id])
            ->one();

        if ($customerRow) {
            return new Customer($customerRow);
        }

        return null;
    }

    /**
     * Return a customer by its reference.
     *
     * @param string $reference
     *
     * @return Customer|null
     */
    public function getCustomerByReference(string $reference): ?Customer
    {
        $customerRow = $this->_createCustomerQuery()
            ->where([
                'reference' => $reference,
            ])
            ->one();

        if ($customerRow) {
            return new Customer($customerRow);
        }

        return null;
    }

    /**
     * Save a customer
     *
     * @param Customer $customer The customer being saved.
     * @return bool Whether the payment source was saved successfully
     * @throws Exception if payment source not found by id.
     */
    public function saveCustomer(Customer $customer): bool
    {
        if ($customer->id) {
            $record = CustomerRecord::findOne($customer->id);

            if (!$record) {
                throw new Exception(Craft::t('commerce-stripe', 'No customer exists with the ID “{id}”',
                    ['id' => $customer->id]));
            }
        } else {
            $record = new CustomerRecord();
        }

        $record->userId = $customer->userId;
        $record->gatewayId = $customer->gatewayId;
        $record->reference = $customer->reference;
        $record->response = $customer->response;

        if ($customer->validate()) {
            // Save it!
            $record->save(false);

            // Now that we have a record ID, save it on the model
            $customer->id = $record->id;

            return true;
        }

        return false;
    }

    /**
     * Delete a customer by it's id.
     *
     * @param int $id The id
     *
     * @return bool
     * @throws Throwable in case something went wrong when deleting.
     */
    public function deleteCustomerById(int $id): bool
    {
        $record = CustomerRecord::findOne($id);

        if ($record) {
            return (bool)$record->delete();
        }

        return false;
    }

    /**
     * Returns a Query object prepped for retrieving customers.
     *
     * @return Query The query object.
     */
    private function _createCustomerQuery(): Query
    {
        return (new Query())
            ->select([
                'id',
                'gatewayId',
                'userId',
                'reference',
                'response',
            ])
            ->from(['{{%stripe_customers}}']);
    }
}<|MERGE_RESOLUTION|>--- conflicted
+++ resolved
@@ -9,7 +9,6 @@
 
 use Craft;
 use craft\commerce\Plugin as Commerce;
-use craft\commerce\stripe\base\Gateway;
 use craft\commerce\stripe\base\Gateway as BaseGateway;
 use craft\commerce\stripe\errors\CustomerException;
 use craft\commerce\stripe\events\CreateCustomerEvent;
@@ -17,7 +16,6 @@
 use craft\commerce\stripe\records\Customer as CustomerRecord;
 use craft\db\Query;
 use craft\elements\User;
-use Stripe\Stripe;
 use Throwable;
 use yii\base\Component;
 use yii\base\Exception;
@@ -71,25 +69,18 @@
         /** @var BaseGateway $gateway */
         $gateway = Commerce::getInstance()->getGateways()->getGatewayById($gatewayId);
 
-<<<<<<< HEAD
-        $stripeCustomer = $gateway->getStripeClient()->customers->create([
-=======
         $customerData = [
->>>>>>> e0325e98
             'description' => Craft::t('commerce-stripe', 'Customer for Craft user with ID {id}', ['id' => $user->id]),
             'name' => $user->fullName,
             'email' => $user->email,
-<<<<<<< HEAD
             'metadata' => [
                 'craft_user_id' => $user->id,
             ],
-=======
         ];
 
         $event = new CreateCustomerEvent([
             'customer' => $customerData,
             'user' => $user,
->>>>>>> e0325e98
         ]);
 
         $this->trigger(self::EVENT_BEFORE_CREATE_CUSTOMER, $event);
