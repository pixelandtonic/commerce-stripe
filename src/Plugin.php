--- conflicted
+++ resolved
@@ -8,11 +8,8 @@
 namespace craft\commerce\stripe;
 
 use craft\commerce\services\Gateways;
-<<<<<<< HEAD
 use craft\commerce\stripe\gateways\Checkout;
 use craft\commerce\stripe\gateways\Gateway;
-=======
->>>>>>> 9103415c
 use craft\commerce\stripe\gateways\PaymentIntents;
 use craft\commerce\stripe\models\Settings;
 use craft\commerce\stripe\plugin\Services;
@@ -46,21 +43,14 @@
 
         $this->_setPluginComponents();
 
-<<<<<<< HEAD
-        Event::on(Gateways::class, Gateways::EVENT_REGISTER_GATEWAY_TYPES, function(RegisterComponentTypesEvent $event) {
-            $event->types[] = Gateway::class;
-            $event->types[] = PaymentIntents::class;
-            $event->types[] = Checkout::class;
-        });
-=======
         Event::on(
             Gateways::class,
             Gateways::EVENT_REGISTER_GATEWAY_TYPES,
             function(RegisterComponentTypesEvent $event) {
                 $event->types[] = PaymentIntents::class;
+                $event->types[] = Checkout::class;
             }
         );
->>>>>>> 9103415c
     }
 
     /**
