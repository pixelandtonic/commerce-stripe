--- conflicted
+++ resolved
@@ -70,11 +70,7 @@
     /**
      * @inheritdoc
      */
-<<<<<<< HEAD
-    public function rules(): array
-=======
     protected function defineRules(): array
->>>>>>> 3e2d180a
     {
         return [
             [['subscriptionId', 'reference', 'invoiceData'], 'required'],
