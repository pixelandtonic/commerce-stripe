<?php
/**
 * @link https://craftcms.com/
 * @copyright Copyright (c) Pixel & Tonic, Inc.
 * @license MIT
 */

namespace craft\commerce\stripe\models\forms;

use craft\commerce\models\subscriptions\SwitchPlansForm;

/**
 * Switch Plans form model.
 *
 * @author Pixel & Tonic, Inc. <support@pixelandtonic.com>
 * @since 1.0
 */
class SwitchPlans extends SwitchPlansForm
{
    /**
     * Whether plan change should be prorated
     *
     * @var bool
     */
    public bool $prorate = false;

    /**
     * @var bool Whether the plan change should be billed immediately.
     */
    public bool $billImmediately = false;

    /**
     * @var bool The billing cycle anchor. Can be set to `now` or `unchanged` (default).
     */
    public bool $billingCycleAnchor;

    /**
     * @var int Timestamp on which to base the proration calculation
     */
<<<<<<< HEAD
    public int $prorationDate;
=======
    public $prorationDate;

    /**
     * @var int Quantity of subscription
     */
    public $quantity;
>>>>>>> 3e2d180a
}<|MERGE_RESOLUTION|>--- conflicted
+++ resolved
@@ -37,14 +37,10 @@
     /**
      * @var int Timestamp on which to base the proration calculation
      */
-<<<<<<< HEAD
     public int $prorationDate;
-=======
-    public $prorationDate;
 
     /**
      * @var int Quantity of subscription
      */
     public $quantity;
->>>>>>> 3e2d180a
 }