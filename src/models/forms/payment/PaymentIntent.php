--- conflicted
+++ resolved
@@ -24,18 +24,7 @@
      *
      * @var string
      */
-<<<<<<< HEAD
-    public string $paymentFormType = 'card';
-
-    /**
-     * The payment method types allowed to be used. If null, then `automatic_payment_methods` is used.
-     *
-     * @var array|null $paymentMethodTypes
-     */
-    public ?array $paymentMethodTypes = null;
-=======
     public string $paymentFormType = 'elements';
->>>>>>> 46dfe072
 
     /**
      * @var string|null $customer the Stripe customer token.
